--- conflicted
+++ resolved
@@ -9,78 +9,6 @@
 import { Utils } from "./utils"
 
 class OctoUtils {
-<<<<<<< HEAD
-=======
-	static async showViewMenu(e: React.MouseEvent, mutator: Mutator, boardTree: BoardTree, showView: (id: string) => void) {
-		const { board } = boardTree
-
-		const options: MenuOption[] = boardTree.views.map(view => ({ id: view.id, name: view.title || "Untitled View" }))
-		options.push({ id: "", name: "", type: "separator" })
-		if (boardTree.views.length > 1) {
-			options.push({ id: "__deleteView", name: "Delete View" })
-		}
-		options.push({ id: "__addview", name: "Add View", type: "submenu" })
-
-		const addViewMenuOptions = [
-			{ id: "board", name: "Board" },
-			{ id: "table", name: "Table" }
-		]
-		Menu.shared.subMenuOptions.set("__addview", addViewMenuOptions)
-
-		Menu.shared.options = options
-		Menu.shared.onMenuClicked = async (optionId: string, type?: string) => {
-			switch (optionId) {
-				case "__deleteView": {
-					Utils.log(`deleteView`)
-					const view = boardTree.activeView
-					const nextView = boardTree.views.find(o => o !== view)
-					await mutator.deleteBlock(view, "delete view")
-					showView(nextView.id)
-					break
-				}
-				case "__addview-board": {
-					Utils.log(`addview-board`)
-					const view = new BoardView()
-					view.title = "Board View"
-					view.viewType = "board"
-					view.parentId = board.id
-
-					const oldViewId = boardTree.activeView.id
-
-					await mutator.insertBlock(
-						view,
-						"add view",
-						async () => { showView(view.id) },
-						async () => { showView(oldViewId) })
-					break
-				}
-				case "__addview-table": {
-					Utils.log(`addview-table`)
-					const view = new BoardView()
-					view.title = "Table View"
-					view.viewType = "table"
-					view.parentId = board.id
-					view.visiblePropertyIds = board.cardProperties.map(o => o.id)
-
-					const oldViewId = boardTree.activeView.id
-
-					await mutator.insertBlock(
-						view,
-						"add view",
-						async () => { showView(view.id) },
-						async () => { showView(oldViewId) })
-					break
-				}
-				default: {
-					const view = boardTree.views.find(o => o.id === optionId)
-					showView(view.id)
-				}
-			}
-		}
-		Menu.shared.showAtElement(e.target as HTMLElement)
-	}
-
->>>>>>> 7f7fec73
 	static propertyDisplayValue(block: IBlock, propertyValue: string | undefined, propertyTemplate: IPropertyTemplate) {
 		let displayValue: string
 		switch (propertyTemplate.type) {
