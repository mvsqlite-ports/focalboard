--- conflicted
+++ resolved
@@ -110,29 +110,8 @@
 		const { board, activeView } = this.state.boardTree || {}
 		const mutator = new Mutator(this.octo)
 
-<<<<<<< HEAD
-		if (this.filterAnchorElement) {
-			const element = this.filterAnchorElement
-=======
-		// TODO Move all this into the root portal component when that is merged
-		if (this.state.boardTree && this.state.boardTree.board && shownCardTree) {
-			ReactDOM.render(
-				<CardDialog mutator={mutator} boardTree={this.state.boardTree} cardTree={shownCardTree} onClose={() => { this.showCard(undefined) }}></CardDialog>,
-				Utils.getElementById("overlay")
-			)
-		} else {
-			const overlay = document.getElementById("overlay")
-			if (overlay) {
-				ReactDOM.render(
-					<div />,
-					overlay
-				)
-			}
-		}
-
 		if (this.state.filterAnchorElement) {
 			const element = this.state.filterAnchorElement
->>>>>>> 9ac8d2b0
 			const bodyRect = document.body.getBoundingClientRect()
 			const rect = element.getBoundingClientRect()
 			// Show at bottom-left of element
@@ -213,28 +192,6 @@
 	}
 
 	// IPageController
-<<<<<<< HEAD
-=======
-
-	async showCard(card: Card) {
-		this.cardListener.close()
-
-		if (card) {
-			const cardTree = new CardTree(this.octo, card.id)
-			await cardTree.sync()
-			this.setState({...this.state, shownCardTree: cardTree})
-
-			this.cardListener = new OctoListener()
-			this.cardListener.open(card.id, async () => {
-				await cardTree.sync()
-				this.forceUpdate()
-			})
-		} else {
-			this.setState({...this.state, shownCardTree: undefined})
-		}
-	}
-
->>>>>>> 9ac8d2b0
 	showBoard(boardId: string) {
 		const { boardTree } = this.state
 
