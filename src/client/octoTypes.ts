import { Card } from "./card"

// A block is the fundamental data type
interface IBlock {
	id: string
	parentId: string

	schema: number
	type: string
	title?: string
	order: number
	fields: Record<string, any>

	createAt: number
	updateAt: number
	deleteAt: number
}

// These are methods exposed by the top-level page to components
interface IPageController {
<<<<<<< HEAD
=======
	showCard(card: Card): Promise<void>
>>>>>>> 9ac8d2b0
	showBoard(boardId: string): void
	showView(viewId: string): void
	showFilter(anchorElement?: HTMLElement): void
	setSearchText(text?: string): void
}

export { IBlock, IPageController }<|MERGE_RESOLUTION|>--- conflicted
+++ resolved
@@ -18,10 +18,6 @@
 
 // These are methods exposed by the top-level page to components
 interface IPageController {
-<<<<<<< HEAD
-=======
-	showCard(card: Card): Promise<void>
->>>>>>> 9ac8d2b0
 	showBoard(boardId: string): void
 	showView(viewId: string): void
 	showFilter(anchorElement?: HTMLElement): void
