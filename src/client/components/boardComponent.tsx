--- conflicted
+++ resolved
@@ -30,11 +30,8 @@
 type State = {
 	isHoverOnCover: boolean
 	isSearching: boolean
-<<<<<<< HEAD
 	shownCard: IBlock | null
-=======
 	viewMenu: boolean
->>>>>>> a4ff9466
 }
 
 class BoardComponent extends React.Component<Props, State> {
@@ -44,11 +41,7 @@
 
 	constructor(props: Props) {
 		super(props)
-<<<<<<< HEAD
-		this.state = { isHoverOnCover: false, isSearching: !!this.props.boardTree?.getSearchText(), shownCard: null }
-=======
-		this.state = { isHoverOnCover: false, isSearching: !!this.props.boardTree?.getSearchText(), viewMenu: false }
->>>>>>> a4ff9466
+		this.state = { isHoverOnCover: false, isSearching: !!this.props.boardTree?.getSearchText(), viewMenu: false, shownCard: null }
 	}
 
 	componentDidUpdate(prevPros: Props, prevState: State) {
