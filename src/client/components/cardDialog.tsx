import React from "react"
<<<<<<< HEAD
=======
import { Block } from "../blocks/block"
import { Card } from "../blocks/card"
import { BlockIcons } from "../blockIcons"
>>>>>>> 7c94602c
import { BoardTree } from "../boardTree"
import { Card } from "../card"
import Menu from "../widgets/menu"
import Dialog from "./dialog"
import CardDetail from "./cardDetail"
import mutator from "../mutator"
<<<<<<< HEAD
=======
import { IBlock, IOrderedBlock } from "../octoTypes"
import { OctoUtils } from "../octoUtils"
import { PropertyMenu } from "../propertyMenu"
import { OctoListener } from "../octoListener"
import { Utils } from "../utils"
import Button from "./button"
import { Editable } from "./editable"
import { MarkdownEditor } from "./markdownEditor"
import { TextBlock } from "../blocks/textBlock"
import { CommentBlock } from "../blocks/commentBlock"
>>>>>>> 7c94602c

type Props = {
	boardTree: BoardTree
	card: Card
	onClose: () => void
}

<<<<<<< HEAD
class CardDialog extends React.Component<Props> {
	render() {
        const menu = (
            <Menu>
                <Menu.Text id="delete" name="Delete" onClick={async () => {
                    await mutator.deleteBlock(this.props.card, "delete card")
                    this.props.onClose()
                }}/>
            </Menu>
        )
        return (
            <Dialog onClose={this.props.onClose} toolsMenu={menu}>
                <CardDetail boardTree={this.props.boardTree} card={this.props.card} />
            </Dialog>
        )
=======
type State = {
	isHoverOnCover: boolean
	cardTree?: CardTree
}

class CardDialog extends React.Component<Props, State> {
	private titleRef = React.createRef<Editable>()
	private cardListener: OctoListener

	constructor(props: Props) {
		super(props)
		this.state = { isHoverOnCover: false }
	}

	keydownHandler = (e: KeyboardEvent) => {
		if (e.target !== document.body) { return }

		if (e.keyCode === 27) {
			this.close()
			e.stopPropagation()
		}
	}

	componentDidMount() {
		this.cardListener = new OctoListener()
		this.cardListener.open(this.props.card.id, async () => {
			await cardTree.sync()
			this.setState({ cardTree })
		})
		const cardTree = new CardTree(this.props.card.id)
		cardTree.sync().then(() => {
			this.setState({cardTree})
		})

		document.addEventListener("keydown", this.keydownHandler)
	}

	componentDidUpdate(prevProps: Props, prevState: State) {
		if (this.titleRef.current && prevState.cardTree === undefined && this.state.cardTree !== undefined) {
			this.titleRef.current.focus()
		}
	}

	componentWillUnmount() {
		document.removeEventListener("keydown", this.keydownHandler)
	}

	render() {
		const { boardTree, card } = this.props
		const { cardTree } = this.state
		const { board } = boardTree
		if (cardTree === undefined) {
			return null
		}

		const { comments } = cardTree

		const newCommentPlaceholderText = "Add a comment..."

		const backgroundRef = React.createRef<HTMLDivElement>()
		const newCommentRef = React.createRef<Editable>()
		const sendCommentButtonRef = React.createRef<HTMLDivElement>()
		let contentElements
		if (cardTree.contents.length > 0) {
			contentElements =
				<div className="octo-content">
					{cardTree.contents.map(block => {
						if (block.type === "text") {
							const cardText = block.title
							return <div key={block.id} className="octo-block octo-hover-container">
								<div className="octo-block-margin">
									<div className="octo-button octo-hovercontrol square octo-hover-item" onClick={(e) => { this.showContentBlockMenu(e, block) }}>
										<div className="imageOptions" />
									</div>
								</div>
								<MarkdownEditor text={cardText} placeholderText="Edit text..." onChanged={(text) => {
									Utils.log(`change text ${block.id}, ${text}`)
									mutator.changeTitle(block, text, "edit card text")
								}} />
							</div>
						} else if (block.type === "image") {
							const url = block.fields.url
							return <div key={block.id} className="octo-block octo-hover-container">
								<div className="octo-block-margin">
									<div className="octo-button octo-hovercontrol square octo-hover-item" onClick={(e) => { this.showContentBlockMenu(e, block) }}>
										<div className="imageOptions" />
									</div>
								</div>
								<img src={url} alt={block.title}></img>
							</div>
						}

						return <div></div>
					})}
				</div>

		} else {
			contentElements = <div className="octo-content">
				<div className="octo-block octo-hover-container">
					<div className="octo-block-margin"></div>
					<MarkdownEditor
						text=""
						placeholderText="Add a description..."
						onChanged={(text) => {
							const block = new TextBlock({ parentId: card.id, title: text })
							block.order = cardTree.contents.length * 1000
							mutator.insertBlock(block, "add card text")
						}} />
				</div>
			</div>
		}

		const icon = card.icon

		// TODO: Replace this placeholder
		const username = "John Smith"
		const userImageUrl = `data:image/svg+xml,<svg xmlns="http://www.w3.org/2000/svg" viewBox="0 0 100 100" style="fill: rgb(192, 192, 192);"><rect width="100" height="100" /></svg>`

		const element =
			<div
				ref={backgroundRef}
				className="dialog-back"
				onMouseDown={(e) => {
					if (e.target === backgroundRef.current) { this.close() }
				}}>
				<div className="dialog" >
					<div className="toolbar">
						<div className="octo-spacer"></div>
						<Button onClick={(e) => {
							Menu.shared.options = [
								{ id: "delete", name: "Delete" },
							]
							Menu.shared.onMenuClicked = async (optionId: string, type?: string) => {
								switch (optionId) {
									case "delete":
										console.log(`Delete card: ${card.title} (${card.id})`)
										await mutator.deleteBlock(card, "delete card")
										this.close()
										break
								}
							}
							Menu.shared.showAtElement(e.target as HTMLElement)
						}}>...</Button>
					</div>
					<div className="content">
						{icon ?
							<div className="octo-button octo-icon octo-card-icon" onClick={(e) => { this.iconClicked(e) }}>{icon}</div>
							: undefined
						}
						<div
							className="octo-hovercontrols"
							onMouseOver={() => { this.setState({ ...this.state, isHoverOnCover: true }) }}
							onMouseLeave={() => { this.setState({ ...this.state, isHoverOnCover: false }) }}
						>
							<Button
								style={{ display: (!icon && this.state.isHoverOnCover) ? null : "none" }}
								onClick={() => {
									const newIcon = BlockIcons.shared.randomIcon()
									mutator.changeIcon(card, newIcon)
								}}
							>Add Icon</Button>
						</div>

						<Editable ref={this.titleRef} className="title" text={card.title} placeholderText="Untitled" onChanged={(text) => { mutator.changeTitle(card, text) }} />

						{/* Property list */}

						<div className="octo-propertylist">
							{board.cardProperties.map(propertyTemplate => {
								return (
									<div key={propertyTemplate.id} className="octo-propertyrow">
										<div className="octo-button octo-propertyname" onClick={(e) => {
											const menu = PropertyMenu.shared
											menu.property = propertyTemplate
											menu.onNameChanged = (propertyName) => {
												Utils.log(`menu.onNameChanged`)
												mutator.renameProperty(board, propertyTemplate.id, propertyName)
											}

											menu.onMenuClicked = async (command) => {
												switch (command) {
													case "type-text":
														await mutator.changePropertyType(board, propertyTemplate, "text")
														break
													case "type-number":
														await mutator.changePropertyType(board, propertyTemplate, "number")
														break
													case "type-createdTime":
														await mutator.changePropertyType(board, propertyTemplate, "createdTime")
														break
													case "type-updatedTime":
														await mutator.changePropertyType(board, propertyTemplate, "updatedTime")
														break
													case "type-select":
														await mutator.changePropertyType(board, propertyTemplate, "select")
														break
													case "delete":
														await mutator.deleteProperty(boardTree, propertyTemplate.id)
														break
													default:
														Utils.assertFailure(`Unhandled menu id: ${command}`)
												}
											}
											menu.showAtElement(e.target as HTMLElement)
										}}>{propertyTemplate.name}</div>
										{OctoUtils.propertyValueEditableElement(card, propertyTemplate)}
									</div>
								)
							})}

							<div
								className="octo-button octo-propertyname"
								style={{ textAlign: "left", width: "150px", color: "rgba(55, 53, 37, 0.4)" }}
								onClick={async () => {
									// TODO: Show UI
									await mutator.insertPropertyTemplate(boardTree)
								}}>+ Add a property</div>
						</div>

						{/* Comments */}

						<hr />
						<div className="commentlist">
							{comments.map(comment => {
								const optionsButtonRef = React.createRef<HTMLDivElement>()
								const showCommentMenu = (e: React.MouseEvent, activeComment: IBlock) => {
									Menu.shared.options = [
										{ id: "delete", name: "Delete" }
									]
									Menu.shared.onMenuClicked = (id) => {
										switch (id) {
											case "delete": {
												mutator.deleteBlock(activeComment)
												break
											}
										}
									}
									Menu.shared.showAtElement(e.target as HTMLElement)
								}

								return <div key={comment.id} className="comment" onMouseOver={() => { optionsButtonRef.current.style.display = null }} onMouseLeave={() => { optionsButtonRef.current.style.display = "none" }}>
									<div className="comment-header">
										<img className="comment-avatar" src={userImageUrl} />
										<div className="comment-username">{username}</div>
										<div className="comment-date">{(new Date(comment.createAt)).toLocaleTimeString()}</div>
										<div ref={optionsButtonRef} className="octo-hoverbutton square" style={{ display: "none" }} onClick={(e) => { showCommentMenu(e, comment) }}>...</div>
									</div>
									<div className="comment-text">{comment.title}</div>
								</div>
							})}

							{/* New comment */}

							<div className="commentrow">
								<img className="comment-avatar" src={userImageUrl} />
								<Editable
									ref={newCommentRef}
									className="newcomment"
									placeholderText={newCommentPlaceholderText}
									onChanged={(text) => { return }}
									onFocus={() => {
										sendCommentButtonRef.current.style.display = null
									}}
									onBlur={() => {
										if (!newCommentRef.current.text) {
											sendCommentButtonRef.current.style.display = "none"
										}
									}}
									onKeyDown={(e) => {
										if (e.keyCode === 13 && !(e.metaKey || e.ctrlKey) && !e.shiftKey && !e.altKey) {
											sendCommentButtonRef.current.click()
										}
									}}
								></Editable>

								<div ref={sendCommentButtonRef} className="octo-button filled" style={{ display: "none" }}
									onClick={(e) => {
										const text = newCommentRef.current.text
										console.log(`Send comment: ${newCommentRef.current.text}`)
										this.sendComment(text)
										newCommentRef.current.text = undefined
										newCommentRef.current.blur()
									}}
								>Send</div>
							</div>
						</div>

						<hr />
					</div>

					{/* Content blocks */}

					<div className="content fullwidth">
						{contentElements}
					</div>

					<div className="content">
						<div className="octo-hoverpanel octo-hover-container">
							<div
								className="octo-button octo-hovercontrol octo-hover-item"
								onClick={(e) => {
									Menu.shared.options = [
										{ id: "text", name: "Text" },
										{ id: "image", name: "Image" },
									]
									Menu.shared.onMenuClicked = async (optionId: string, type?: string) => {
										switch (optionId) {
											case "text":
												const block = new TextBlock({ parentId: card.id })
												block.order = cardTree.contents.length * 1000
												await mutator.insertBlock(block, "add text")
												break
											case "image":
												Utils.selectLocalFile(
													(file) => {
														mutator.createImageBlock(card.id, file, cardTree.contents.length * 1000)
													},
													".jpg,.jpeg,.png")
												break
										}
									}
									Menu.shared.showAtElement(e.target as HTMLElement)
								}}
							>Add content</div>
						</div>
					</div>

				</div >
			</div >

		return element
	}

	async sendComment(text: string) {
		const { card } = this.props

		Utils.assertValue(card)

		const block = new CommentBlock({ parentId: card.id, title: text })
		await mutator.insertBlock(block, "add comment")
	}

	private showContentBlockMenu(e: React.MouseEvent, block: IOrderedBlock) {
		const { card } = this.props
		const { cardTree } = this.state
		const index = cardTree.contents.indexOf(block)

		const options: MenuOption[] = []
		if (index > 0) {
			options.push({ id: "moveUp", name: "Move up" })
		}
		if (index < cardTree.contents.length - 1) {
			options.push({ id: "moveDown", name: "Move down" })
		}

		options.push(
			{ id: "insertAbove", name: "Insert above", type: "submenu" },
			{ id: "delete", name: "Delete" }
		)

		Menu.shared.options = options
		Menu.shared.subMenuOptions.set("insertAbove", [
			{ id: "text", name: "Text" },
			{ id: "image", name: "Image" },
		])
		Menu.shared.onMenuClicked = (optionId: string, type?: string) => {
			switch (optionId) {
				case "moveUp": {
					if (index < 1) { Utils.logError(`Unexpected index ${index}`); return }
					const previousBlock = cardTree.contents[index - 1]
					const newOrder = OctoUtils.getOrderBefore(previousBlock, cardTree.contents)
					Utils.log(`moveUp ${newOrder}`)
					mutator.changeOrder(block, newOrder, "move up")
					break
				}
				case "moveDown": {
					if (index >= cardTree.contents.length - 1) { Utils.logError(`Unexpected index ${index}`); return }
					const nextBlock = cardTree.contents[index + 1]
					const newOrder = OctoUtils.getOrderAfter(nextBlock, cardTree.contents)
					Utils.log(`moveDown ${newOrder}`)
					mutator.changeOrder(block, newOrder, "move down")
					break
				}
				case "insertAbove-text": {
					const newBlock = new TextBlock({ parentId: card.id })
					newBlock.order = OctoUtils.getOrderBefore(block, cardTree.contents)
					// TODO: Handle need to reorder all blocks
					Utils.log(`insert block ${newBlock.id}, order: ${newBlock.order}`)
					mutator.insertBlock(newBlock, "insert card text")
					break
				}
				case "insertAbove-image": {
					Utils.selectLocalFile(
						(file) => {
							mutator.createImageBlock(card.id, file, OctoUtils.getOrderBefore(block, cardTree.contents))
						},
						".jpg,.jpeg,.png")

					break
				}
				case "delete": {
					mutator.deleteBlock(block)
					break
				}
			}
		}
		Menu.shared.showAtElement(e.target as HTMLElement)
	}

	private iconClicked(e: React.MouseEvent) {
		const { card } = this.props

		Menu.shared.options = [
			{ id: "random", name: "Random" },
			{ id: "remove", name: "Remove Icon" },
		]
		Menu.shared.onMenuClicked = (optionId: string, type?: string) => {
			switch (optionId) {
				case "remove":
					mutator.changeIcon(card, undefined, "remove icon")
					break
				case "random":
					const newIcon = BlockIcons.shared.randomIcon()
					mutator.changeIcon(card, newIcon)
					break
			}
		}
		Menu.shared.showAtElement(e.target as HTMLElement)
	}

	close() {
		Menu.shared.hide()
		PropertyMenu.shared.hide()

		this.props.onClose()
>>>>>>> 7c94602c
	}
}

export { CardDialog }<|MERGE_RESOLUTION|>--- conflicted
+++ resolved
@@ -1,29 +1,10 @@
 import React from "react"
-<<<<<<< HEAD
-=======
-import { Block } from "../blocks/block"
 import { Card } from "../blocks/card"
-import { BlockIcons } from "../blockIcons"
->>>>>>> 7c94602c
 import { BoardTree } from "../boardTree"
-import { Card } from "../card"
+import mutator from "../mutator"
 import Menu from "../widgets/menu"
+import CardDetail from "./cardDetail"
 import Dialog from "./dialog"
-import CardDetail from "./cardDetail"
-import mutator from "../mutator"
-<<<<<<< HEAD
-=======
-import { IBlock, IOrderedBlock } from "../octoTypes"
-import { OctoUtils } from "../octoUtils"
-import { PropertyMenu } from "../propertyMenu"
-import { OctoListener } from "../octoListener"
-import { Utils } from "../utils"
-import Button from "./button"
-import { Editable } from "./editable"
-import { MarkdownEditor } from "./markdownEditor"
-import { TextBlock } from "../blocks/textBlock"
-import { CommentBlock } from "../blocks/commentBlock"
->>>>>>> 7c94602c
 
 type Props = {
 	boardTree: BoardTree
@@ -31,7 +12,6 @@
 	onClose: () => void
 }
 
-<<<<<<< HEAD
 class CardDialog extends React.Component<Props> {
 	render() {
         const menu = (
@@ -47,443 +27,6 @@
                 <CardDetail boardTree={this.props.boardTree} card={this.props.card} />
             </Dialog>
         )
-=======
-type State = {
-	isHoverOnCover: boolean
-	cardTree?: CardTree
-}
-
-class CardDialog extends React.Component<Props, State> {
-	private titleRef = React.createRef<Editable>()
-	private cardListener: OctoListener
-
-	constructor(props: Props) {
-		super(props)
-		this.state = { isHoverOnCover: false }
-	}
-
-	keydownHandler = (e: KeyboardEvent) => {
-		if (e.target !== document.body) { return }
-
-		if (e.keyCode === 27) {
-			this.close()
-			e.stopPropagation()
-		}
-	}
-
-	componentDidMount() {
-		this.cardListener = new OctoListener()
-		this.cardListener.open(this.props.card.id, async () => {
-			await cardTree.sync()
-			this.setState({ cardTree })
-		})
-		const cardTree = new CardTree(this.props.card.id)
-		cardTree.sync().then(() => {
-			this.setState({cardTree})
-		})
-
-		document.addEventListener("keydown", this.keydownHandler)
-	}
-
-	componentDidUpdate(prevProps: Props, prevState: State) {
-		if (this.titleRef.current && prevState.cardTree === undefined && this.state.cardTree !== undefined) {
-			this.titleRef.current.focus()
-		}
-	}
-
-	componentWillUnmount() {
-		document.removeEventListener("keydown", this.keydownHandler)
-	}
-
-	render() {
-		const { boardTree, card } = this.props
-		const { cardTree } = this.state
-		const { board } = boardTree
-		if (cardTree === undefined) {
-			return null
-		}
-
-		const { comments } = cardTree
-
-		const newCommentPlaceholderText = "Add a comment..."
-
-		const backgroundRef = React.createRef<HTMLDivElement>()
-		const newCommentRef = React.createRef<Editable>()
-		const sendCommentButtonRef = React.createRef<HTMLDivElement>()
-		let contentElements
-		if (cardTree.contents.length > 0) {
-			contentElements =
-				<div className="octo-content">
-					{cardTree.contents.map(block => {
-						if (block.type === "text") {
-							const cardText = block.title
-							return <div key={block.id} className="octo-block octo-hover-container">
-								<div className="octo-block-margin">
-									<div className="octo-button octo-hovercontrol square octo-hover-item" onClick={(e) => { this.showContentBlockMenu(e, block) }}>
-										<div className="imageOptions" />
-									</div>
-								</div>
-								<MarkdownEditor text={cardText} placeholderText="Edit text..." onChanged={(text) => {
-									Utils.log(`change text ${block.id}, ${text}`)
-									mutator.changeTitle(block, text, "edit card text")
-								}} />
-							</div>
-						} else if (block.type === "image") {
-							const url = block.fields.url
-							return <div key={block.id} className="octo-block octo-hover-container">
-								<div className="octo-block-margin">
-									<div className="octo-button octo-hovercontrol square octo-hover-item" onClick={(e) => { this.showContentBlockMenu(e, block) }}>
-										<div className="imageOptions" />
-									</div>
-								</div>
-								<img src={url} alt={block.title}></img>
-							</div>
-						}
-
-						return <div></div>
-					})}
-				</div>
-
-		} else {
-			contentElements = <div className="octo-content">
-				<div className="octo-block octo-hover-container">
-					<div className="octo-block-margin"></div>
-					<MarkdownEditor
-						text=""
-						placeholderText="Add a description..."
-						onChanged={(text) => {
-							const block = new TextBlock({ parentId: card.id, title: text })
-							block.order = cardTree.contents.length * 1000
-							mutator.insertBlock(block, "add card text")
-						}} />
-				</div>
-			</div>
-		}
-
-		const icon = card.icon
-
-		// TODO: Replace this placeholder
-		const username = "John Smith"
-		const userImageUrl = `data:image/svg+xml,<svg xmlns="http://www.w3.org/2000/svg" viewBox="0 0 100 100" style="fill: rgb(192, 192, 192);"><rect width="100" height="100" /></svg>`
-
-		const element =
-			<div
-				ref={backgroundRef}
-				className="dialog-back"
-				onMouseDown={(e) => {
-					if (e.target === backgroundRef.current) { this.close() }
-				}}>
-				<div className="dialog" >
-					<div className="toolbar">
-						<div className="octo-spacer"></div>
-						<Button onClick={(e) => {
-							Menu.shared.options = [
-								{ id: "delete", name: "Delete" },
-							]
-							Menu.shared.onMenuClicked = async (optionId: string, type?: string) => {
-								switch (optionId) {
-									case "delete":
-										console.log(`Delete card: ${card.title} (${card.id})`)
-										await mutator.deleteBlock(card, "delete card")
-										this.close()
-										break
-								}
-							}
-							Menu.shared.showAtElement(e.target as HTMLElement)
-						}}>...</Button>
-					</div>
-					<div className="content">
-						{icon ?
-							<div className="octo-button octo-icon octo-card-icon" onClick={(e) => { this.iconClicked(e) }}>{icon}</div>
-							: undefined
-						}
-						<div
-							className="octo-hovercontrols"
-							onMouseOver={() => { this.setState({ ...this.state, isHoverOnCover: true }) }}
-							onMouseLeave={() => { this.setState({ ...this.state, isHoverOnCover: false }) }}
-						>
-							<Button
-								style={{ display: (!icon && this.state.isHoverOnCover) ? null : "none" }}
-								onClick={() => {
-									const newIcon = BlockIcons.shared.randomIcon()
-									mutator.changeIcon(card, newIcon)
-								}}
-							>Add Icon</Button>
-						</div>
-
-						<Editable ref={this.titleRef} className="title" text={card.title} placeholderText="Untitled" onChanged={(text) => { mutator.changeTitle(card, text) }} />
-
-						{/* Property list */}
-
-						<div className="octo-propertylist">
-							{board.cardProperties.map(propertyTemplate => {
-								return (
-									<div key={propertyTemplate.id} className="octo-propertyrow">
-										<div className="octo-button octo-propertyname" onClick={(e) => {
-											const menu = PropertyMenu.shared
-											menu.property = propertyTemplate
-											menu.onNameChanged = (propertyName) => {
-												Utils.log(`menu.onNameChanged`)
-												mutator.renameProperty(board, propertyTemplate.id, propertyName)
-											}
-
-											menu.onMenuClicked = async (command) => {
-												switch (command) {
-													case "type-text":
-														await mutator.changePropertyType(board, propertyTemplate, "text")
-														break
-													case "type-number":
-														await mutator.changePropertyType(board, propertyTemplate, "number")
-														break
-													case "type-createdTime":
-														await mutator.changePropertyType(board, propertyTemplate, "createdTime")
-														break
-													case "type-updatedTime":
-														await mutator.changePropertyType(board, propertyTemplate, "updatedTime")
-														break
-													case "type-select":
-														await mutator.changePropertyType(board, propertyTemplate, "select")
-														break
-													case "delete":
-														await mutator.deleteProperty(boardTree, propertyTemplate.id)
-														break
-													default:
-														Utils.assertFailure(`Unhandled menu id: ${command}`)
-												}
-											}
-											menu.showAtElement(e.target as HTMLElement)
-										}}>{propertyTemplate.name}</div>
-										{OctoUtils.propertyValueEditableElement(card, propertyTemplate)}
-									</div>
-								)
-							})}
-
-							<div
-								className="octo-button octo-propertyname"
-								style={{ textAlign: "left", width: "150px", color: "rgba(55, 53, 37, 0.4)" }}
-								onClick={async () => {
-									// TODO: Show UI
-									await mutator.insertPropertyTemplate(boardTree)
-								}}>+ Add a property</div>
-						</div>
-
-						{/* Comments */}
-
-						<hr />
-						<div className="commentlist">
-							{comments.map(comment => {
-								const optionsButtonRef = React.createRef<HTMLDivElement>()
-								const showCommentMenu = (e: React.MouseEvent, activeComment: IBlock) => {
-									Menu.shared.options = [
-										{ id: "delete", name: "Delete" }
-									]
-									Menu.shared.onMenuClicked = (id) => {
-										switch (id) {
-											case "delete": {
-												mutator.deleteBlock(activeComment)
-												break
-											}
-										}
-									}
-									Menu.shared.showAtElement(e.target as HTMLElement)
-								}
-
-								return <div key={comment.id} className="comment" onMouseOver={() => { optionsButtonRef.current.style.display = null }} onMouseLeave={() => { optionsButtonRef.current.style.display = "none" }}>
-									<div className="comment-header">
-										<img className="comment-avatar" src={userImageUrl} />
-										<div className="comment-username">{username}</div>
-										<div className="comment-date">{(new Date(comment.createAt)).toLocaleTimeString()}</div>
-										<div ref={optionsButtonRef} className="octo-hoverbutton square" style={{ display: "none" }} onClick={(e) => { showCommentMenu(e, comment) }}>...</div>
-									</div>
-									<div className="comment-text">{comment.title}</div>
-								</div>
-							})}
-
-							{/* New comment */}
-
-							<div className="commentrow">
-								<img className="comment-avatar" src={userImageUrl} />
-								<Editable
-									ref={newCommentRef}
-									className="newcomment"
-									placeholderText={newCommentPlaceholderText}
-									onChanged={(text) => { return }}
-									onFocus={() => {
-										sendCommentButtonRef.current.style.display = null
-									}}
-									onBlur={() => {
-										if (!newCommentRef.current.text) {
-											sendCommentButtonRef.current.style.display = "none"
-										}
-									}}
-									onKeyDown={(e) => {
-										if (e.keyCode === 13 && !(e.metaKey || e.ctrlKey) && !e.shiftKey && !e.altKey) {
-											sendCommentButtonRef.current.click()
-										}
-									}}
-								></Editable>
-
-								<div ref={sendCommentButtonRef} className="octo-button filled" style={{ display: "none" }}
-									onClick={(e) => {
-										const text = newCommentRef.current.text
-										console.log(`Send comment: ${newCommentRef.current.text}`)
-										this.sendComment(text)
-										newCommentRef.current.text = undefined
-										newCommentRef.current.blur()
-									}}
-								>Send</div>
-							</div>
-						</div>
-
-						<hr />
-					</div>
-
-					{/* Content blocks */}
-
-					<div className="content fullwidth">
-						{contentElements}
-					</div>
-
-					<div className="content">
-						<div className="octo-hoverpanel octo-hover-container">
-							<div
-								className="octo-button octo-hovercontrol octo-hover-item"
-								onClick={(e) => {
-									Menu.shared.options = [
-										{ id: "text", name: "Text" },
-										{ id: "image", name: "Image" },
-									]
-									Menu.shared.onMenuClicked = async (optionId: string, type?: string) => {
-										switch (optionId) {
-											case "text":
-												const block = new TextBlock({ parentId: card.id })
-												block.order = cardTree.contents.length * 1000
-												await mutator.insertBlock(block, "add text")
-												break
-											case "image":
-												Utils.selectLocalFile(
-													(file) => {
-														mutator.createImageBlock(card.id, file, cardTree.contents.length * 1000)
-													},
-													".jpg,.jpeg,.png")
-												break
-										}
-									}
-									Menu.shared.showAtElement(e.target as HTMLElement)
-								}}
-							>Add content</div>
-						</div>
-					</div>
-
-				</div >
-			</div >
-
-		return element
-	}
-
-	async sendComment(text: string) {
-		const { card } = this.props
-
-		Utils.assertValue(card)
-
-		const block = new CommentBlock({ parentId: card.id, title: text })
-		await mutator.insertBlock(block, "add comment")
-	}
-
-	private showContentBlockMenu(e: React.MouseEvent, block: IOrderedBlock) {
-		const { card } = this.props
-		const { cardTree } = this.state
-		const index = cardTree.contents.indexOf(block)
-
-		const options: MenuOption[] = []
-		if (index > 0) {
-			options.push({ id: "moveUp", name: "Move up" })
-		}
-		if (index < cardTree.contents.length - 1) {
-			options.push({ id: "moveDown", name: "Move down" })
-		}
-
-		options.push(
-			{ id: "insertAbove", name: "Insert above", type: "submenu" },
-			{ id: "delete", name: "Delete" }
-		)
-
-		Menu.shared.options = options
-		Menu.shared.subMenuOptions.set("insertAbove", [
-			{ id: "text", name: "Text" },
-			{ id: "image", name: "Image" },
-		])
-		Menu.shared.onMenuClicked = (optionId: string, type?: string) => {
-			switch (optionId) {
-				case "moveUp": {
-					if (index < 1) { Utils.logError(`Unexpected index ${index}`); return }
-					const previousBlock = cardTree.contents[index - 1]
-					const newOrder = OctoUtils.getOrderBefore(previousBlock, cardTree.contents)
-					Utils.log(`moveUp ${newOrder}`)
-					mutator.changeOrder(block, newOrder, "move up")
-					break
-				}
-				case "moveDown": {
-					if (index >= cardTree.contents.length - 1) { Utils.logError(`Unexpected index ${index}`); return }
-					const nextBlock = cardTree.contents[index + 1]
-					const newOrder = OctoUtils.getOrderAfter(nextBlock, cardTree.contents)
-					Utils.log(`moveDown ${newOrder}`)
-					mutator.changeOrder(block, newOrder, "move down")
-					break
-				}
-				case "insertAbove-text": {
-					const newBlock = new TextBlock({ parentId: card.id })
-					newBlock.order = OctoUtils.getOrderBefore(block, cardTree.contents)
-					// TODO: Handle need to reorder all blocks
-					Utils.log(`insert block ${newBlock.id}, order: ${newBlock.order}`)
-					mutator.insertBlock(newBlock, "insert card text")
-					break
-				}
-				case "insertAbove-image": {
-					Utils.selectLocalFile(
-						(file) => {
-							mutator.createImageBlock(card.id, file, OctoUtils.getOrderBefore(block, cardTree.contents))
-						},
-						".jpg,.jpeg,.png")
-
-					break
-				}
-				case "delete": {
-					mutator.deleteBlock(block)
-					break
-				}
-			}
-		}
-		Menu.shared.showAtElement(e.target as HTMLElement)
-	}
-
-	private iconClicked(e: React.MouseEvent) {
-		const { card } = this.props
-
-		Menu.shared.options = [
-			{ id: "random", name: "Random" },
-			{ id: "remove", name: "Remove Icon" },
-		]
-		Menu.shared.onMenuClicked = (optionId: string, type?: string) => {
-			switch (optionId) {
-				case "remove":
-					mutator.changeIcon(card, undefined, "remove icon")
-					break
-				case "random":
-					const newIcon = BlockIcons.shared.randomIcon()
-					mutator.changeIcon(card, newIcon)
-					break
-			}
-		}
-		Menu.shared.showAtElement(e.target as HTMLElement)
-	}
-
-	close() {
-		Menu.shared.hide()
-		PropertyMenu.shared.hide()
-
-		this.props.onClose()
->>>>>>> 7c94602c
 	}
 }
 
