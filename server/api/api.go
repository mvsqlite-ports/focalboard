--- conflicted
+++ resolved
@@ -2547,29 +2547,16 @@
 		return
 	}
 
-<<<<<<< HEAD
-	if !hasValidReadToken {
-		if board.Type == model.BoardTypePrivate {
-			if !a.permissions.HasPermissionToBoard(userID, boardID, model.PermissionViewBoard) {
-				a.errorResponse(w, r.URL.Path, http.StatusForbidden, "", PermissionError{"access denied to board"})
-				return
-			}
-		} else {
-			if board.TeamID != model.GlobalTeamID && !a.permissions.HasPermissionToTeam(userID, board.TeamID, model.PermissionViewTeam) {
-				a.errorResponse(w, r.URL.Path, http.StatusForbidden, "", PermissionError{"access denied to team"})
-				return
-			}
-=======
+
 	if board.Type == model.BoardTypePrivate {
 		if !a.permissions.HasPermissionToBoard(userID, boardID, model.PermissionViewBoard) {
 			a.errorResponse(w, r.URL.Path, http.StatusForbidden, "", PermissionError{"access denied to board"})
 			return
 		}
 	} else {
-		if !a.permissions.HasPermissionToTeam(userID, board.TeamID, model.PermissionViewTeam) {
+		if board.TeamID != model.GlobalTeamID && !a.permissions.HasPermissionToTeam(userID, board.TeamID, model.PermissionViewTeam) {
 			a.errorResponse(w, r.URL.Path, http.StatusForbidden, "", PermissionError{"access denied to board"})
 			return
->>>>>>> e1c894b7
 		}
 	}
 
